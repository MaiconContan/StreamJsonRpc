--- conflicted
+++ resolved
@@ -1,4 +1,4 @@
-# StreamJsonRpc
+# Contributing
 
 This project has adopted the [Microsoft Open Source Code of
 Conduct](https://opensource.microsoft.com/codeofconduct/).
@@ -10,15 +10,18 @@
 We welcome 3rd party pull requests.
 For significant changes we strongly recommend opening an issue to start a design discussion first.
 
-## Dev workflow
+## Best practices
 
-### Dependencies
+* Use Windows PowerShell or [PowerShell Core][pwsh] (including on Linux/OSX) to run .ps1 scripts.
+  Some scripts set environment variables to help you, but they are only retained if you use PowerShell as your shell.
 
-Get the .NET Core SDK and .NET Core runtimes that are required to build and test this repo by running `.\init.ps1 -InstallLocality Machine` from the root of the repo in a PowerShell window.
+## Prerequisites
 
-<<<<<<< HEAD
-### Building
-=======
+All dependencies can be installed by running the `init.ps1` script at the root of the repository
+using Windows PowerShell or [PowerShell Core][pwsh] (on any OS).
+Some dependencies installed by `init.ps1` may only be discoverable from the same command line environment the init script was run from due to environment variables, so be sure to launch Visual Studio or build the repo from that same environment.
+Alternatively, run `init.ps1 -InstallLocality Machine` (which may require elevation) in order to install dependencies at machine-wide locations so Visual Studio and builds work everywhere.
+
 The only prerequisite for building, testing, and deploying from this repository
 is the [.NET SDK](https://get.dot.net/).
 You should install the version specified in `global.json` or a later version within
@@ -26,20 +29,17 @@
 For example if 2.2.300 is specified, you may install 2.2.300, 2.2.301, or 2.2.310
 while the 2.2.400 version would not be considered compatible by .NET SDK.
 See [.NET Core Versioning](https://docs.microsoft.com/dotnet/core/versions/) for more information.
->>>>>>> b2063c72
 
-Build using `dotnet build src` or `msbuild /restore src`.
+## Package restore
 
-### Running tests
+The easiest way to restore packages may be to run `init.ps1` which automatically authenticates
+to the feeds that packages for this repo come from, if any.
+`dotnet restore` or `nuget restore` also work but may require extra steps to authenticate to any applicable feeds.
 
-<<<<<<< HEAD
-Run tests using `dotnet test src` or in Visual Studio with Test Explorer.
-=======
 ## Building
 
 This repository can be built on Windows, Linux, and OSX.
 
 Building, testing, and packing this repository can be done by using the standard dotnet CLI commands (e.g. `dotnet build`, `dotnet test`, `dotnet pack`, etc.).
 
-[pwsh]: https://docs.microsoft.com/powershell/scripting/install/installing-powershell?view=powershell-6
->>>>>>> b2063c72
+[pwsh]: https://docs.microsoft.com/powershell/scripting/install/installing-powershell?view=powershell-6