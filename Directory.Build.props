<Project>
  <PropertyGroup>
    <Configuration Condition=" '$(Configuration)' == '' ">Debug</Configuration>
    <RepoRootPath>$(MSBuildThisFileDirectory)</RepoRootPath>
    <BaseIntermediateOutputPath>$(RepoRootPath)obj\$([MSBuild]::MakeRelative($(RepoRootPath), $(MSBuildProjectDirectory)))\</BaseIntermediateOutputPath>
    <BaseOutputPath Condition=" '$(BaseOutputPath)' == '' ">$(RepoRootPath)bin\$(MSBuildProjectName)\</BaseOutputPath>
    <PackageOutputPath>$(RepoRootPath)bin\Packages\$(Configuration)\NuGet\</PackageOutputPath>
    <LangVersion>latest</LangVersion>
    <Nullable>enable</Nullable>
    <ImplicitUsings>enable</ImplicitUsings>
    <AnalysisLevel>latest</AnalysisLevel>
    <EnforceCodeStyleInBuild>true</EnforceCodeStyleInBuild>
    <GenerateDocumentationFile>true</GenerateDocumentationFile>
    <ProduceReferenceAssembly>true</ProduceReferenceAssembly>

    <!-- https://github.com/dotnet/msbuild/blob/main/documentation/ProjectReference-Protocol.md#setplatform-negotiation -->
    <EnableDynamicPlatformResolution>true</EnableDynamicPlatformResolution>

    <!-- Opt in till https://github.com/NuGet/Home/issues/9803 makes this the default. -->
    <!-- Opt back out until an SDK with the fix for https://github.com/NuGet/Home/issues/12177 is generally available. -->
    <RestoreUseStaticGraphEvaluation>false</RestoreUseStaticGraphEvaluation>

    <ManagePackageVersionsCentrally>true</ManagePackageVersionsCentrally>

    <!-- This entire repo has just one version.json file, so compute the version once and share with all projects in a large build. -->
    <GitVersionBaseDirectory>$(MSBuildThisFileDirectory)</GitVersionBaseDirectory>

    <!-- Local builds should embed PDBs so we never lose them when a subsequent build occurs. -->
    <DebugType Condition=" '$(CI)' != 'true' and '$(TF_BUILD)' != 'true' ">embedded</DebugType>

    <!-- <PackageProjectUrl>https://github.com/ORG/REPO</PackageProjectUrl> -->
    <Company>Microsoft</Company>
    <Authors>Microsoft</Authors>
    <Copyright>© Microsoft Corporation. All rights reserved.</Copyright>
    <PackageLicenseExpression>MIT</PackageLicenseExpression>
    <PackageProjectUrl>https://github.com/Microsoft/vs-streamjsonrpc</PackageProjectUrl>
    <PublishRepositoryUrl>true</PublishRepositoryUrl>
    <EmbedUntrackedSources>true</EmbedUntrackedSources>
    <IncludeSymbols Condition=" '$(DebugType)' != 'embedded' ">true</IncludeSymbols>
    <SymbolPackageFormat>snupkg</SymbolPackageFormat>
  </PropertyGroup>

  <ItemGroup>
    <None Include="$(RepoRootPath)obj/NOTICE" Pack="true" PackagePath="" Visible="false" Condition=" Exists('$(RepoRootPath)obj/NOTICE') " />
  </ItemGroup>

  <ItemGroup>
    <AdditionalFiles Include="$(MSBuildThisFileDirectory)stylecop.json" Link="stylecop.json" />
    <AdditionalFiles Include="$(MSBuildThisFileDirectory)BannedSymbols.txt" Link="BannedSymbols.txt" />
  </ItemGroup>

  <ItemDefinitionGroup>
    <!-- We always want MSBuild properties generated that point at the restored location of each package. -->
    <PackageReference GeneratePathProperty="true" />
  </ItemDefinitionGroup>

  <Target Name="PrepareReleaseNotes" BeforeTargets="GenerateNuspec" DependsOnTargets="GetBuildVersion">
    <PropertyGroup>
<<<<<<< HEAD
      <PackageReleaseNotes>https://github.com/microsoft/vs-streamjsonrpc/releases/tag/v$(Version)</PackageReleaseNotes>
=======
      <PackageReleaseNotes Condition="'$(PackageProjectUrl)'!=''">$(PackageProjectUrl)/releases/tag/v$(Version)</PackageReleaseNotes>
>>>>>>> 8b55e6b4
    </PropertyGroup>
  </Target>

  <PropertyGroup Condition="'$(IsWpfTempProject)' == ''">
    <IsWpfTempProject>false</IsWpfTempProject>
    <IsWpfTempProject Condition="$(MSBuildProjectName.EndsWith('_wpftmp'))">true</IsWpfTempProject>
  </PropertyGroup>

  <!--
    Inspired by https://github.com/dotnet/arcade/blob/cbfa29d4e859622ada3d226f90f103f659665d31/src/Microsoft.DotNet.Arcade.Sdk/tools/Workarounds.props#L14-L31

    Disable Source Link and Xliff in WPF temp projects to avoid generating non-deterministic file names to obj dir.
    The project name is non-deterministic and is included in the Source Link json file name and xlf directory names.
    It's also not necessary to generate these assets.
  -->
  <PropertyGroup Condition="'$(IsWpfTempProject)' == 'true'">
    <EnableSourceLink>false</EnableSourceLink>
    <EmbedUntrackedSources>false</EmbedUntrackedSources>
    <DeterministicSourcePaths>false</DeterministicSourcePaths>
    <EnableXlfLocalization>false</EnableXlfLocalization>
  </PropertyGroup>
</Project><|MERGE_RESOLUTION|>--- conflicted
+++ resolved
@@ -20,20 +20,17 @@
     <!-- Opt back out until an SDK with the fix for https://github.com/NuGet/Home/issues/12177 is generally available. -->
     <RestoreUseStaticGraphEvaluation>false</RestoreUseStaticGraphEvaluation>
 
-    <ManagePackageVersionsCentrally>true</ManagePackageVersionsCentrally>
-
     <!-- This entire repo has just one version.json file, so compute the version once and share with all projects in a large build. -->
     <GitVersionBaseDirectory>$(MSBuildThisFileDirectory)</GitVersionBaseDirectory>
 
     <!-- Local builds should embed PDBs so we never lose them when a subsequent build occurs. -->
     <DebugType Condition=" '$(CI)' != 'true' and '$(TF_BUILD)' != 'true' ">embedded</DebugType>
 
-    <!-- <PackageProjectUrl>https://github.com/ORG/REPO</PackageProjectUrl> -->
+    <PackageProjectUrl>https://github.com/Microsoft/vs-streamjsonrpc</PackageProjectUrl>
     <Company>Microsoft</Company>
     <Authors>Microsoft</Authors>
     <Copyright>© Microsoft Corporation. All rights reserved.</Copyright>
     <PackageLicenseExpression>MIT</PackageLicenseExpression>
-    <PackageProjectUrl>https://github.com/Microsoft/vs-streamjsonrpc</PackageProjectUrl>
     <PublishRepositoryUrl>true</PublishRepositoryUrl>
     <EmbedUntrackedSources>true</EmbedUntrackedSources>
     <IncludeSymbols Condition=" '$(DebugType)' != 'embedded' ">true</IncludeSymbols>
@@ -56,11 +53,7 @@
 
   <Target Name="PrepareReleaseNotes" BeforeTargets="GenerateNuspec" DependsOnTargets="GetBuildVersion">
     <PropertyGroup>
-<<<<<<< HEAD
-      <PackageReleaseNotes>https://github.com/microsoft/vs-streamjsonrpc/releases/tag/v$(Version)</PackageReleaseNotes>
-=======
       <PackageReleaseNotes Condition="'$(PackageProjectUrl)'!=''">$(PackageProjectUrl)/releases/tag/v$(Version)</PackageReleaseNotes>
->>>>>>> 8b55e6b4
     </PropertyGroup>
   </Target>
 
