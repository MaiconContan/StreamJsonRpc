--- conflicted
+++ resolved
@@ -22,10 +22,5 @@
 jobs:
 - template: azure-pipelines/build.yml
   parameters:
-<<<<<<< HEAD
-    SignType:
     ShouldSkipOptimize:
-- template: azure-pipelines/richnav.yml
-=======
-    ShouldSkipOptimize:
->>>>>>> a58c9eb3
+- template: azure-pipelines/richnav.yml