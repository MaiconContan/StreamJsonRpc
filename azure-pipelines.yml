trigger:
  branches:
    include:
    - master
    - 'v*'
    - 'validate/*'
  paths:
    exclude:
    - doc/
    - '*.md'
    - .vscode/

variables:
  TreatWarningsAsErrors: true
  UpdateXlfOnBuild: false # force build breaks if xlf files aren't updated on dev box with resx changes
  DOTNET_SKIP_FIRST_TIME_EXPERIENCE: true
  BuildConfiguration: Release
  BuildPlatform: Any CPU
  codecov_token: 9a7c2ba3-0a4b-4479-96e8-3bfd01a982f6
  NUGET_PACKAGES: $(Agent.TempDirectory)/.nuget/packages

jobs:
- template: azure-pipelines/build.yml
<<<<<<< HEAD
- template: azure-pipelines/richnav.yml
=======
  parameters:
    SignType:
    ShouldSkipOptimize:
>>>>>>> 9ee61352
<|MERGE_RESOLUTION|>--- conflicted
+++ resolved
@@ -21,10 +21,7 @@
 
 jobs:
 - template: azure-pipelines/build.yml
-<<<<<<< HEAD
-- template: azure-pipelines/richnav.yml
-=======
   parameters:
     SignType:
     ShouldSkipOptimize:
->>>>>>> 9ee61352
+- template: azure-pipelines/richnav.yml