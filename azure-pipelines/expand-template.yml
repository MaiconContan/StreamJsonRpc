steps:
- script: |
    dotnet build-server shutdown
    git clean -fdx
  displayName: 🧹 Cleaning repo for template expansion
- powershell: |
    git config user.name "test user"
    git config user.email "andrewarnott@gmail.com"
    ./Expand-Template.ps1 -LibraryName Calc -Author "Andrew Arnott"
  displayName: 🧪 Expanding template
  failOnStderr: true
# TODO: Verify that all changes are staged to the git index

- powershell: .\init.ps1
  displayName: Install prereqs and restore packages

- task: VSBuild@1
  displayName: Build Visual Studio solution (expanded template)
  inputs:
    msbuildArgs: /t:build,pack /m
    platform: Any CPU
    configuration: $(BuildConfiguration)
  condition: and(succeeded(), eq(variables['Agent.OS'], 'Windows_NT'))

- script: dotnet build
<<<<<<< HEAD
  displayName: dotnet build (expanded template)
  condition: and(succeeded(), ne(variables['Agent.OS'], 'Windows_NT'))
=======
  displayName: 🛠 dotnet build (expanded template)
>>>>>>> 7c4e0622
<|MERGE_RESOLUTION|>--- conflicted
+++ resolved
@@ -12,10 +12,10 @@
 # TODO: Verify that all changes are staged to the git index
 
 - powershell: .\init.ps1
-  displayName: Install prereqs and restore packages
+  displayName: 🔽 Install prereqs and restore packages
 
 - task: VSBuild@1
-  displayName: Build Visual Studio solution (expanded template)
+  displayName: 🛠 Build Visual Studio solution (expanded template)
   inputs:
     msbuildArgs: /t:build,pack /m
     platform: Any CPU
@@ -23,9 +23,5 @@
   condition: and(succeeded(), eq(variables['Agent.OS'], 'Windows_NT'))
 
 - script: dotnet build
-<<<<<<< HEAD
-  displayName: dotnet build (expanded template)
-  condition: and(succeeded(), ne(variables['Agent.OS'], 'Windows_NT'))
-=======
   displayName: 🛠 dotnet build (expanded template)
->>>>>>> 7c4e0622
+  condition: and(succeeded(), ne(variables['Agent.OS'], 'Windows_NT'))