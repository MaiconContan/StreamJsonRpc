--- conflicted
+++ resolved
@@ -30,12 +30,15 @@
 
 - task: MicroBuildSbomPlugin@1
   displayName: 🔧 Install MicroBuild Sbom Plugin
-<<<<<<< HEAD
+  condition: and(succeeded(), eq(variables['Agent.OS'], 'Windows_NT'))
 
 - task: MicroBuildLocalizationPlugin@3
   inputs:
     languages: $(LocLanguages)
   displayName: 🔧 Install MicroBuild Localization Plugin
-=======
   condition: and(succeeded(), eq(variables['Agent.OS'], 'Windows_NT'))
->>>>>>> 593a0c2d
+
+- task: MicroBuildLocalizationPlugin@3
+  inputs:
+    languages: $(LocLanguages)
+  displayName: 🔧 Install MicroBuild Localization Plugin