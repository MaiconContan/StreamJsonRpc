--- conflicted
+++ resolved
@@ -68,62 +68,4 @@
       includeMacOS: ${{ parameters.includeMacOS }}
       RunTests: ${{ parameters.RunTests }}
 
-<<<<<<< HEAD
-- stage: symbol_archive
-  displayName: Symbol archival
-  condition: and(succeeded(), eq(dependencies.Build.outputs['Windows.SetPipelineVariables.SignType'], 'Real'))
-  jobs:
-  - job: archive
-    pool: VSEng-ReleasePool-1ES
-    steps:
-    - checkout: none
-    - download: current
-      artifact: Variables-Windows
-      displayName: Download Variables-Windows artifact
-    - task: PowerShell@2
-      displayName: Set VSTS variables based on artifacts
-      inputs:
-        targetType: filePath
-        filePath: $(Pipeline.Workspace)/Variables-Windows/_pipelines.ps1
-    - download: current
-      artifact: symbols-legacy
-      displayName: Download symbols-legacy artifact
-    - task: MicroBuildArchiveSymbols@1
-      displayName: Archive symbols to Symweb
-      inputs:
-        SymbolsFeatureName: $(SymbolsFeatureName)
-        SymbolsSymwebProject: VS
-        SymbolsUncPath: \\cpvsbuild\drops\$(TeamName)\$(Build.DefinitionName)\$(Build.SourceBranchName)\$(Build.BuildId)\Symbols.Archival
-        SymbolsEmailContacts: vsidemicrobuild
-        SymbolsAgentPath: $(Pipeline.Workspace)/symbols-legacy
-    - task: MicroBuildCleanup@1
-      displayName: Send Telemetry
-
-- stage: azure_public_vssdk_feed
-  displayName: azure-public/vssdk feed
-  condition: and(succeeded(), eq(dependencies.Build.outputs['Windows.SetPipelineVariables.SignType'], 'Real'))
-  jobs:
-  - job: push
-    pool:
-      name: AzurePipelines-EO
-      vmImage: AzurePipelinesUbuntu20.04compliant
-    steps:
-    - checkout: none
-    - download: current
-      artifact: deployables-Windows
-      displayName: Download deployables-Windows artifact
-    - task: UseDotNet@2
-      displayName: Install .NET SDK
-      inputs:
-        packageType: sdk
-        version: 6.x
-    - task: NuGetAuthenticate@0
-      displayName: Authenticate NuGet feeds
-      inputs:
-        nuGetServiceConnections: azure-public/vssdk
-        forceReinstallCredentialProvider: true
-    - script: dotnet nuget push $(Pipeline.Workspace)/deployables-Windows/NuGet/*.nupkg -s https://pkgs.dev.azure.com/azure-public/vside/_packaging/vssdk/nuget/v3/index.json --api-key azdo --skip-duplicate
-      displayName: Push nuget packages
-=======
-- template: prepare-insertion-stages.yml
->>>>>>> b2063c72
+- template: prepare-insertion-stages.yml