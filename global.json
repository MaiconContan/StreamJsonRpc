--- conflicted
+++ resolved
@@ -1,11 +1,7 @@
 {
   "sdk": {
-<<<<<<< HEAD
-    "version": "3.1.100"
-=======
-    "version": "2.2.300",
+    "version": "3.1.100",
     "rollForward": "latestPatch",
     "allowPrerelease": false
->>>>>>> b5008fdf
   }
 }