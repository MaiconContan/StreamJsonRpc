--- conflicted
+++ resolved
@@ -672,18 +672,10 @@
             }
         }
 
-<<<<<<< HEAD
-        public async ValueTask<IAsyncEnumerable<int>> GetNumbersParameterizedAsync(int batchSize, int readAhead, int prefetch, int totalCount, bool endWithException, CancellationToken cancellationToken)
-        {
-            return await this.GetNumbersAsync(totalCount, endWithException, cancellationToken)
-                .WithJsonRpcSettings(new JsonRpcEnumerableSettings { MinBatchSize = batchSize, MaxReadAhead = readAhead })
-                .WithPrefetchAsync(prefetch, cancellationToken);
-=======
-        public IAsyncEnumerable<int> GetNumbersParameterizedAsync(int batchSize, int readAhead, int prefetch, int totalCount, CancellationToken cancellationToken)
-        {
-            return this.GetNumbersAsync(totalCount, cancellationToken)
+        public IAsyncEnumerable<int> GetNumbersParameterizedAsync(int batchSize, int readAhead, int prefetch, int totalCount, bool endWithException, CancellationToken cancellationToken)
+        {
+            return this.GetNumbersAsync(totalCount, endWithException, cancellationToken)
                 .WithJsonRpcSettings(new JsonRpcEnumerableSettings { MinBatchSize = batchSize, MaxReadAhead = readAhead, Prefetch = prefetch });
->>>>>>> 78350378
         }
 
         public async IAsyncEnumerable<int> WaitTillCanceledBeforeFirstItemAsync([EnumeratorCancellation] CancellationToken cancellationToken)
