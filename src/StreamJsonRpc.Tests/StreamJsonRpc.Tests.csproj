﻿<?xml version="1.0" encoding="utf-8"?>
<Project ToolsVersion="14.0" DefaultTargets="Build" xmlns="http://schemas.microsoft.com/developer/msbuild/2003">
  <Import Project="$(MSBuildExtensionsPath)\$(MSBuildToolsVersion)\Microsoft.Common.props" Condition="Exists('$(MSBuildExtensionsPath)\$(MSBuildToolsVersion)\Microsoft.Common.props')" />
  <PropertyGroup>
    <MinimumVisualStudioVersion>10.0</MinimumVisualStudioVersion>
    <Configuration Condition=" '$(Configuration)' == '' ">Debug</Configuration>
    <Platform Condition=" '$(Platform)' == '' ">AnyCPU</Platform>
    <ProjectGuid>{8BF355B2-E3B0-4615-BFC1-7563EADC4F8B}</ProjectGuid>
    <OutputType>Library</OutputType>
    <AppDesignerFolder>Properties</AppDesignerFolder>
    <RootNamespace>
    </RootNamespace>
    <AssemblyName>StreamJsonRpc.Tests</AssemblyName>
    <DefaultLanguage>en-US</DefaultLanguage>
    <FileAlignment>512</FileAlignment>
    <TargetFrameworkVersion>v4.6</TargetFrameworkVersion>
  </PropertyGroup>
  <PropertyGroup Condition=" '$(Configuration)|$(Platform)' == 'Debug|AnyCPU' ">
    <DebugSymbols>true</DebugSymbols>
    <DebugType>full</DebugType>
    <Optimize>false</Optimize>
    <OutputPath>bin\Debug\</OutputPath>
    <DefineConstants>DEBUG;TRACE</DefineConstants>
    <ErrorReport>prompt</ErrorReport>
    <WarningLevel>4</WarningLevel>
    <CodeAnalysisRuleSet>StreamJsonRpc.Tests.ruleset</CodeAnalysisRuleSet>
  </PropertyGroup>
  <PropertyGroup Condition=" '$(Configuration)|$(Platform)' == 'Release|AnyCPU' ">
    <DebugType>pdbonly</DebugType>
    <Optimize>true</Optimize>
    <OutputPath>bin\Release\</OutputPath>
    <DefineConstants>TRACE</DefineConstants>
    <ErrorReport>prompt</ErrorReport>
    <WarningLevel>4</WarningLevel>
    <CodeAnalysisRuleSet>StreamJsonRpc.Tests.ruleset</CodeAnalysisRuleSet>
  </PropertyGroup>
  <ItemGroup>
    <!-- A reference to the entire .NET Framework is automatically included -->
    <ProjectReference Include="..\StreamJsonRpc\StreamJsonRpc.csproj">
      <Project>{dfbd1bca-eae0-4454-9e97-fa9bd9a0f03a}</Project>
      <Name>StreamJsonRpc</Name>
    </ProjectReference>
  </ItemGroup>
  <ItemGroup>
    <Compile Include="JsonRpcRawStreamTests.cs" />
    <Compile Include="JsonRpcTests.cs" />
<<<<<<< HEAD
    <Compile Include="MessageHeaderTests.cs" />
=======
    <Compile Include="PerfTests.cs" />
>>>>>>> 6c9a15e9
    <Compile Include="Properties\AssemblyInfo.cs" />
    <Compile Include="TestBase.cs" />
    <Compile Include="WrappedStream.cs" />
  </ItemGroup>
  <ItemGroup>
    <None Include="project.json" />
    <None Include="StreamJsonRpc.Tests.ruleset" />
  </ItemGroup>
  <ItemGroup>
    <Service Include="{82A7F48D-3B50-4B1E-B82E-3ADA8210C358}" />
  </ItemGroup>
  <ItemGroup>
    <Reference Include="System" />
  </ItemGroup>
  <Import Project="$(MSBuildToolsPath)\Microsoft.CSharp.targets" />
</Project><|MERGE_RESOLUTION|>--- conflicted
+++ resolved
@@ -44,11 +44,8 @@
   <ItemGroup>
     <Compile Include="JsonRpcRawStreamTests.cs" />
     <Compile Include="JsonRpcTests.cs" />
-<<<<<<< HEAD
     <Compile Include="MessageHeaderTests.cs" />
-=======
     <Compile Include="PerfTests.cs" />
->>>>>>> 6c9a15e9
     <Compile Include="Properties\AssemblyInfo.cs" />
     <Compile Include="TestBase.cs" />
     <Compile Include="WrappedStream.cs" />
