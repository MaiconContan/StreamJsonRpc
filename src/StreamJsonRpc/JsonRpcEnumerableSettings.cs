--- conflicted
+++ resolved
@@ -46,7 +46,6 @@
         /// <summary>
         /// Gets or sets the minimum number of elements to obtain from the generator before sending a batch of values to the consumer.
         /// </summary>
-<<<<<<< HEAD
         /// <value>This must be a positive integer.</value>
         public int MinBatchSize
         {
@@ -57,8 +56,6 @@
                 this.minBatchSize = value;
             }
         }
-=======
-        public int MinBatchSize { get; set; } = 1;
 
         /// <summary>
         /// Gets or sets the number of elements that should be precomputed and provided in the initial JSON-RPC message
@@ -71,6 +68,5 @@
         /// instead and leave this value at 0.</para>
         /// </remarks>
         public int Prefetch { get; set; }
->>>>>>> 78350378
     }
 }