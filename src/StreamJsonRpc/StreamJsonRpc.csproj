﻿<Project Sdk="Microsoft.NET.Sdk">
  <PropertyGroup>
    <TargetFrameworks>netstandard2.0;netcoreapp2.1</TargetFrameworks>
    <ErrorReport>prompt</ErrorReport>
    <WarningLevel>4</WarningLevel>
    <AllowUnsafeBlocks>true</AllowUnsafeBlocks>

    <Description>A cross-platform .NETStandard library that implements the JSON-RPC wire protocol and can use System.IO.Stream, System.IO.Pipelines or WebSocket so you can use it with any transport.</Description>
    <PackageTags>visualstudio stream json rpc jsonrpc</PackageTags>
  </PropertyGroup>
  <ItemGroup>
    <EmbeddedResource Update="Resources.resx">
      <Generator>ResXFileCodeGenerator</Generator>
      <LastGenOutput>Resources.Designer.cs</LastGenOutput>
    </EmbeddedResource>
  </ItemGroup>
  <ItemGroup>
<<<<<<< HEAD
    <PackageReference Include="MessagePack" Version="2.1.194" />
    <PackageReference Include="MessagePackAnalyzer" Version="2.1.194" PrivateAssets="all" />
    <!-- <PackageReference Include="Microsoft.CodeAnalysis.FxCopAnalyzers" Version="2.9.4" PrivateAssets="all" /> -->
    <PackageReference Include="Microsoft.VisualStudio.Threading.Analyzers" Version="16.7.56" PrivateAssets="all" />
    <PackageReference Include="Microsoft.VisualStudio.Threading" Version="16.7.56" />
    <PackageReference Include="Microsoft.Bcl.AsyncInterfaces" Version="1.1.1" PrivateAssets="compile" />
    <PackageReference Include="Nerdbank.Streams" Version="2.6.77" />
    <PackageReference Include="Newtonsoft.Json" Version="12.0.2" />
    <PackageReference Include="Microsoft.CodeAnalysis.PublicApiAnalyzers" Version="3.3.0" PrivateAssets="all" />
    <PackageReference Include="Nullable" Version="1.3.0" PrivateAssets="all" />
    <PackageReference Include="System.Collections.Immutable" Version="1.7.1" />
    <PackageReference Include="System.IO.Pipelines" Version="4.7.2" />
    <PackageReference Include="System.Memory" Version="4.5.4" />
    <PackageReference Include="System.Net.Http" Version="4.3.4" />
    <PackageReference Include="System.Net.WebSockets" Version="4.3.0" />
    <PackageReference Include="System.Reflection.Emit" Version="4.7.0" />
    <PackageReference Include="System.Threading.Tasks.Dataflow" Version="4.11.1" PrivateAssets="compile" />
    <PackageReference Include="System.Threading.Tasks.Extensions" Version="4.5.4" />
    <PackageReference Include="XliffTasks" Version="1.0.0-beta.19253.2" PrivateAssets="all" />
=======
    <PackageReference Include="AsyncUsageAnalyzers" Version="1.0.0-alpha003" PrivateAssets="all" />
    <PackageReference Include="Microsoft.VisualStudio.Threading" Version="15.3.20" />
    <PackageReference Include="Microsoft.VisualStudio.Threading.Analyzers" Version="15.3.20" PrivateAssets="all" />
    <PackageReference Include="Newtonsoft.Json" Version="9.0.1" />
    <PackageReference Include="System.Buffers" Version="4.5.0" />
    <PackageReference Include="System.Net.Http" Version="4.3.3" />
    <PackageReference Include="System.Reflection.Emit" Version="4.3.0" />
    <PackageReference Include="Roslyn.Diagnostics.Analyzers" Version="1.2.0-beta2" PrivateAssets="all" />
    <PackageReference Include="XliffTasks" Version="1.0.0-beta.19503.1" PrivateAssets="all" />
>>>>>>> 9de7b5c8
  </ItemGroup>
  <ItemGroup>
    <AdditionalFiles Include="$(TargetFramework)\PublicAPI.Shipped.txt" />
    <AdditionalFiles Include="$(TargetFramework)\PublicAPI.Unshipped.txt" />
  </ItemGroup>
  <ItemGroup>
    <Compile Update="Resources.Designer.cs">
      <DesignTime>True</DesignTime>
      <AutoGen>True</AutoGen>
      <DependentUpon>Resources.resx</DependentUpon>
    </Compile>
    <EmbeddedResource Update="Resources.??*.resx">
      <DependentUpon>Resources.resx</DependentUpon>
      <Generator />
    </EmbeddedResource>
  </ItemGroup>
  <Import Project="OptProf.targets" Condition=" '$(TargetFramework)' == 'netstandard2.0' " />
</Project><|MERGE_RESOLUTION|>--- conflicted
+++ resolved
@@ -15,7 +15,6 @@
     </EmbeddedResource>
   </ItemGroup>
   <ItemGroup>
-<<<<<<< HEAD
     <PackageReference Include="MessagePack" Version="2.1.194" />
     <PackageReference Include="MessagePackAnalyzer" Version="2.1.194" PrivateAssets="all" />
     <!-- <PackageReference Include="Microsoft.CodeAnalysis.FxCopAnalyzers" Version="2.9.4" PrivateAssets="all" /> -->
@@ -34,18 +33,7 @@
     <PackageReference Include="System.Reflection.Emit" Version="4.7.0" />
     <PackageReference Include="System.Threading.Tasks.Dataflow" Version="4.11.1" PrivateAssets="compile" />
     <PackageReference Include="System.Threading.Tasks.Extensions" Version="4.5.4" />
-    <PackageReference Include="XliffTasks" Version="1.0.0-beta.19253.2" PrivateAssets="all" />
-=======
-    <PackageReference Include="AsyncUsageAnalyzers" Version="1.0.0-alpha003" PrivateAssets="all" />
-    <PackageReference Include="Microsoft.VisualStudio.Threading" Version="15.3.20" />
-    <PackageReference Include="Microsoft.VisualStudio.Threading.Analyzers" Version="15.3.20" PrivateAssets="all" />
-    <PackageReference Include="Newtonsoft.Json" Version="9.0.1" />
-    <PackageReference Include="System.Buffers" Version="4.5.0" />
-    <PackageReference Include="System.Net.Http" Version="4.3.3" />
-    <PackageReference Include="System.Reflection.Emit" Version="4.3.0" />
-    <PackageReference Include="Roslyn.Diagnostics.Analyzers" Version="1.2.0-beta2" PrivateAssets="all" />
     <PackageReference Include="XliffTasks" Version="1.0.0-beta.19503.1" PrivateAssets="all" />
->>>>>>> 9de7b5c8
   </ItemGroup>
   <ItemGroup>
     <AdditionalFiles Include="$(TargetFramework)\PublicAPI.Shipped.txt" />
