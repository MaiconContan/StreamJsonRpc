﻿<Project Sdk="Microsoft.NET.Sdk">
  <PropertyGroup>
    <TargetFrameworks>netstandard2.0;netcoreapp2.1</TargetFrameworks>
    <ErrorReport>prompt</ErrorReport>
    <WarningLevel>4</WarningLevel>
    <AllowUnsafeBlocks>true</AllowUnsafeBlocks>

    <Description>A cross-platform .NETStandard library that implements the JSON-RPC wire protocol and can use System.IO.Stream, System.IO.Pipelines or WebSocket so you can use it with any transport.</Description>
    <PackageTags>visualstudio stream json rpc jsonrpc</PackageTags>
  </PropertyGroup>
  <ItemGroup>
    <EmbeddedResource Update="Resources.resx">
      <Generator>ResXFileCodeGenerator</Generator>
      <LastGenOutput>Resources.Designer.cs</LastGenOutput>
    </EmbeddedResource>
  </ItemGroup>
  <ItemGroup>
<<<<<<< HEAD
    <PackageReference Include="MessagePack" Version="2.2.60" />
    <PackageReference Include="MessagePackAnalyzer" Version="2.2.44-rc" PrivateAssets="all" />
=======
    <PackageReference Include="MessagePack" Version="2.2.44-rc" />
    <PackageReference Include="MessagePackAnalyzer" Version="2.2.60" PrivateAssets="all" />
>>>>>>> 39a5bd1c
    <!-- <PackageReference Include="Microsoft.CodeAnalysis.FxCopAnalyzers" Version="2.9.4" PrivateAssets="all" /> -->
    <PackageReference Include="Microsoft.VisualStudio.Threading.Analyzers" Version="16.7.56" PrivateAssets="all" />
    <PackageReference Include="Microsoft.VisualStudio.Threading" Version="16.7.56" />
    <PackageReference Include="Microsoft.Bcl.AsyncInterfaces" Version="1.1.1" PrivateAssets="compile" />
    <PackageReference Include="Nerdbank.Streams" Version="2.6.78" />
    <PackageReference Include="Newtonsoft.Json" Version="12.0.2" />
    <PackageReference Include="Microsoft.CodeAnalysis.PublicApiAnalyzers" Version="3.3.0" PrivateAssets="all" />
    <PackageReference Include="Nullable" Version="1.3.0" PrivateAssets="all" />
    <PackageReference Include="System.Collections.Immutable" Version="1.7.1" />
    <PackageReference Include="System.IO.Pipelines" Version="4.7.2" />
    <PackageReference Include="System.Memory" Version="4.5.4" />
    <PackageReference Include="System.Net.Http" Version="4.3.4" />
    <PackageReference Include="System.Net.WebSockets" Version="4.3.0" />
    <PackageReference Include="System.Reflection.Emit" Version="4.7.0" />
    <PackageReference Include="System.Threading.Tasks.Dataflow" Version="4.11.1" PrivateAssets="compile" />
    <PackageReference Include="System.Threading.Tasks.Extensions" Version="4.5.4" />
    <PackageReference Include="XliffTasks" Version="1.0.0-beta.19253.2" PrivateAssets="all" />
  </ItemGroup>
  <ItemGroup>
    <AdditionalFiles Include="$(TargetFramework)\PublicAPI.Shipped.txt" />
    <AdditionalFiles Include="$(TargetFramework)\PublicAPI.Unshipped.txt" />
  </ItemGroup>
  <ItemGroup>
    <Compile Update="Resources.Designer.cs">
      <DesignTime>True</DesignTime>
      <AutoGen>True</AutoGen>
      <DependentUpon>Resources.resx</DependentUpon>
    </Compile>
    <EmbeddedResource Update="Resources.??*.resx">
      <DependentUpon>Resources.resx</DependentUpon>
      <Generator />
    </EmbeddedResource>
  </ItemGroup>
  <Import Project="OptProf.targets" Condition=" '$(TargetFramework)' == 'netstandard2.0' " />
</Project><|MERGE_RESOLUTION|>--- conflicted
+++ resolved
@@ -15,13 +15,8 @@
     </EmbeddedResource>
   </ItemGroup>
   <ItemGroup>
-<<<<<<< HEAD
     <PackageReference Include="MessagePack" Version="2.2.60" />
-    <PackageReference Include="MessagePackAnalyzer" Version="2.2.44-rc" PrivateAssets="all" />
-=======
-    <PackageReference Include="MessagePack" Version="2.2.44-rc" />
     <PackageReference Include="MessagePackAnalyzer" Version="2.2.60" PrivateAssets="all" />
->>>>>>> 39a5bd1c
     <!-- <PackageReference Include="Microsoft.CodeAnalysis.FxCopAnalyzers" Version="2.9.4" PrivateAssets="all" /> -->
     <PackageReference Include="Microsoft.VisualStudio.Threading.Analyzers" Version="16.7.56" PrivateAssets="all" />
     <PackageReference Include="Microsoft.VisualStudio.Threading" Version="16.7.56" />
