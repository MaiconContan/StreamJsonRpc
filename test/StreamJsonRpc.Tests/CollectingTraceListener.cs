--- conflicted
+++ resolved
@@ -67,8 +67,7 @@
 
     public AsyncAutoResetEvent MessageReceived { get; } = new AsyncAutoResetEvent();
 
-<<<<<<< HEAD
-    public override void TraceTransfer(TraceEventCache eventCache, string source, int id, string message, Guid relatedActivityId)
+    public override void TraceTransfer(TraceEventCache? eventCache, string source, int id, string? message, Guid relatedActivityId)
     {
         base.TraceTransfer(eventCache, source, id, message, relatedActivityId);
 
@@ -78,7 +77,7 @@
         }
     }
 
-    public override void TraceEvent(TraceEventCache eventCache, string source, TraceEventType eventType, int id, string format, params object[] args)
+    public override void TraceEvent(TraceEventCache? eventCache, string source, TraceEventType eventType, int id, string format, params object?[]? args)
     {
         lock (this.traceEventIds)
         {
@@ -87,13 +86,13 @@
 
         lock (this.events)
         {
-            this.events.Add((eventType, string.Format(CultureInfo.InvariantCulture, format, args)));
+            this.events.Add((eventType, string.Format(CultureInfo.InvariantCulture, format, args ?? Array.Empty<object?>())));
         }
 
         base.TraceEvent(eventCache, source, eventType, id, format, args);
     }
 
-    public override void TraceEvent(TraceEventCache eventCache, string source, TraceEventType eventType, int id, string message)
+    public override void TraceEvent(TraceEventCache? eventCache, string source, TraceEventType eventType, int id, string? message)
     {
         lock (this.traceEventIds)
         {
@@ -108,7 +107,7 @@
         base.TraceEvent(eventCache, source, eventType, id, message);
     }
 
-    public override void TraceEvent(TraceEventCache eventCache, string source, TraceEventType eventType, int id)
+    public override void TraceEvent(TraceEventCache? eventCache, string source, TraceEventType eventType, int id)
     {
         lock (this.traceEventIds)
         {
@@ -123,10 +122,7 @@
         base.TraceEvent(eventCache, source, eventType, id);
     }
 
-    public override void Write(string message) => this.lineInProgress.Append(message);
-=======
     public override void Write(string? message) => this.lineInProgress.Append(message);
->>>>>>> 49bcde3c
 
     public override void WriteLine(string? message)
     {
