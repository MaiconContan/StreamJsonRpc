--- conflicted
+++ resolved
@@ -252,9 +252,25 @@
         }
     }
 
-<<<<<<< HEAD
     internal class DelayedFlushingHandler : HeaderDelimitedMessageHandler, IControlledFlushHandler
-=======
+    {
+        public DelayedFlushingHandler(Stream stream, IJsonRpcMessageFormatter formatter)
+            : base(stream, formatter)
+        {
+        }
+
+        public AsyncAutoResetEvent FlushEntered { get; } = new AsyncAutoResetEvent();
+
+        public AsyncManualResetEvent AllowFlushAsyncExit { get; } = new AsyncManualResetEvent();
+
+        protected override async ValueTask FlushAsync(CancellationToken cancellationToken)
+        {
+            this.FlushEntered.Set();
+            await this.AllowFlushAsyncExit.WaitAsync();
+            await base.FlushAsync(cancellationToken);
+        }
+    }
+
     private class StringBase64Converter : JsonConverter
     {
         public override bool CanConvert(Type objectType) => objectType == typeof(string);
@@ -272,42 +288,4 @@
             writer.WriteValue(encoded);
         }
     }
-
-    private class DelayedFlushingHandler : HeaderDelimitedMessageHandler, IControlledFlushHandler
->>>>>>> 1eaeea5a
-    {
-        public DelayedFlushingHandler(Stream stream, IJsonRpcMessageFormatter formatter)
-            : base(stream, formatter)
-        {
-        }
-
-        public AsyncAutoResetEvent FlushEntered { get; } = new AsyncAutoResetEvent();
-
-        public AsyncManualResetEvent AllowFlushAsyncExit { get; } = new AsyncManualResetEvent();
-
-        protected override async ValueTask FlushAsync(CancellationToken cancellationToken)
-        {
-            this.FlushEntered.Set();
-            await this.AllowFlushAsyncExit.WaitAsync();
-            await base.FlushAsync(cancellationToken);
-        }
-    }
-
-    private class StringBase64Converter : JsonConverter
-    {
-        public override bool CanConvert(Type objectType) => objectType == typeof(string);
-
-        public override object ReadJson(JsonReader reader, Type objectType, object existingValue, JsonSerializer serializer)
-        {
-            string decoded = Encoding.UTF8.GetString(Convert.FromBase64String((string)reader.Value));
-            return decoded;
-        }
-
-        public override void WriteJson(JsonWriter writer, object value, JsonSerializer serializer)
-        {
-            var stringValue = (string)value;
-            var encoded = Convert.ToBase64String(Encoding.UTF8.GetBytes(stringValue));
-            writer.WriteValue(encoded);
-        }
-    }
 }